--- conflicted
+++ resolved
@@ -21,28 +21,17 @@
  */
 package org.jboss.as.host.controller.operations;
 
-<<<<<<< HEAD
+
+import static org.jboss.as.controller.descriptions.ModelDescriptionConstants.MANAGEMENT_INTERFACE;
+import static org.jboss.as.controller.descriptions.ModelDescriptionConstants.NATIVE_INTERFACE;
 import static org.jboss.as.controller.management.BaseHttpInterfaceResourceDefinition.HTTP_MANAGEMENT_CAPABILITY;
 
-import org.jboss.as.controller.AbstractRemoveStepHandler;
-=======
-import static org.jboss.as.controller.descriptions.ModelDescriptionConstants.MANAGEMENT_INTERFACE;
-import static org.jboss.as.controller.descriptions.ModelDescriptionConstants.NATIVE_INTERFACE;
-import static org.jboss.as.host.controller.resources.HttpManagementResourceDefinition.HTTP_MANAGEMENT_CAPABILITY;
-
-import java.util.Collections;
->>>>>>> f7be22dd
 import org.jboss.as.controller.OperationContext;
 import org.jboss.as.controller.OperationFailedException;
 import org.jboss.as.controller.PathAddress;
 import org.jboss.as.controller.PathElement;
 import org.jboss.as.controller.ProcessType;
-<<<<<<< HEAD
-import org.jboss.as.remoting.RemotingHttpUpgradeService;
-import org.jboss.as.remoting.RemotingServices;
-=======
 import org.jboss.as.controller.ReloadRequiredRemoveStepHandler;
->>>>>>> f7be22dd
 import org.jboss.as.remoting.management.ManagementRemotingServices;
 import org.jboss.dmr.ModelNode;
 
@@ -53,20 +42,11 @@
  */
 public class HttpManagementRemoveHandler extends ReloadRequiredRemoveStepHandler {
 
-<<<<<<< HEAD
-    private final LocalHostControllerInfoImpl hostControllerInfo;
-    private final HttpManagementAddHandler add;
 
-    public HttpManagementRemoveHandler(final LocalHostControllerInfoImpl hostControllerInfo, final HttpManagementAddHandler add) {
-        super(HTTP_MANAGEMENT_CAPABILITY);
-        this.hostControllerInfo = hostControllerInfo;
-        this.add = add;
-=======
     public static final HttpManagementRemoveHandler INSTANCE = new HttpManagementRemoveHandler();
 
     public HttpManagementRemoveHandler() {
         super(HTTP_MANAGEMENT_CAPABILITY);
->>>>>>> f7be22dd
     }
 
     @Override
@@ -75,28 +55,12 @@
     }
 
     @Override
-<<<<<<< HEAD
-    protected void performRuntime(OperationContext context, ModelNode operation, ModelNode model) throws OperationFailedException {
-        context.removeService(UndertowHttpManagementService.SERVICE_NAME);
-        context.removeService(UndertowHttpManagementService.SERVICE_NAME.append("requests"));
-        context.removeService(UndertowHttpManagementService.SERVICE_NAME.append("shutdown"));
-
-        RemotingServices.removeConnectorServices(context, ManagementRemotingServices.HTTP_CONNECTOR);
-        context.removeService(RemotingHttpUpgradeService.UPGRADE_SERVICE_NAME.append(ManagementRemotingServices.HTTP_CONNECTOR));
-        clearHostControllerInfo(hostControllerInfo);
-    }
-
-    @Override
-    protected void recoverServices(OperationContext context, ModelNode operation, ModelNode model) throws OperationFailedException {
-        add.performRuntime(context, operation, model);
-=======
     protected void performRemove(OperationContext context, ModelNode operation, ModelNode model) throws OperationFailedException {
         final PathAddress nativeAddress = context.getCurrentAddress().getParent().append(PathElement.pathElement(MANAGEMENT_INTERFACE, NATIVE_INTERFACE));
         context.addStep((OperationContext opContext, ModelNode op) -> {
             ManagementRemotingServices.isManagementResourceRemoveable(opContext, nativeAddress);
         }, OperationContext.Stage.MODEL, false);
         super.performRemove(context, operation, model);
->>>>>>> f7be22dd
     }
 
     static void clearHostControllerInfo(LocalHostControllerInfoImpl hostControllerInfo) {
@@ -104,10 +68,5 @@
         hostControllerInfo.setHttpManagementPort(0);
         hostControllerInfo.setHttpManagementSecureInterface(null);
         hostControllerInfo.setHttpManagementSecurePort(0);
-<<<<<<< HEAD
-=======
-        hostControllerInfo.setHttpManagementSecurityRealm(null);
-        hostControllerInfo.setAllowedOrigins(Collections.emptyList());
->>>>>>> f7be22dd
     }
 }