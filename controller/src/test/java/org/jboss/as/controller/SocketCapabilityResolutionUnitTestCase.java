/*
 * JBoss, Home of Professional Open Source.
 * Copyright 2015, Red Hat, Inc., and individual contributors
 * as indicated by the @author tags. See the copyright.txt file in the
 * distribution for a full listing of individual contributors.
 *
 * This is free software; you can redistribute it and/or modify it
 * under the terms of the GNU Lesser General Public License as
 * published by the Free Software Foundation; either version 2.1 of
 * the License, or (at your option) any later version.
 *
 * This software is distributed in the hope that it will be useful,
 * but WITHOUT ANY WARRANTY; without even the implied warranty of
 * MERCHANTABILITY or FITNESS FOR A PARTICULAR PURPOSE. See the GNU
 * Lesser General Public License for more details.
 *
 * You should have received a copy of the GNU Lesser General Public
 * License along with this software; if not, write to the Free
 * Software Foundation, Inc., 51 Franklin St, Fifth Floor, Boston, MA
 * 02110-1301 USA, or see the FSF site: http://www.fsf.org.
 */

package org.jboss.as.controller;

import static org.jboss.as.controller.descriptions.ModelDescriptionConstants.FAILED;
import static org.jboss.as.controller.descriptions.ModelDescriptionConstants.FAILURE_DESCRIPTION;
import static org.jboss.as.controller.descriptions.ModelDescriptionConstants.OUTCOME;
import static org.jboss.as.controller.descriptions.ModelDescriptionConstants.RESULT;
import static org.jboss.as.controller.descriptions.ModelDescriptionConstants.SUCCESS;
import static org.junit.Assert.assertEquals;
import static org.junit.Assert.assertFalse;
import static org.junit.Assert.assertTrue;

import org.jboss.dmr.ModelNode;
import org.junit.Test;

/**
 * Test of the specialized capability resolution logic for socket-bindings that
 * is necessary in a managed domain.
 *
 * @author Brian Stansberry
 */
public class SocketCapabilityResolutionUnitTestCase extends AbstractCapabilityResolutionTestCase {

    @Test
    public void testSimpleGlobalRef() {
        ModelNode op = getCompositeOperation(getCapabilityOperation(SOCKET_A_1, "cap_a"), getCapabilityOperation(GLOBAL_A, "dep_a", "cap_a"));
        ModelNode response = controller.execute(op, null, null, null);
        assertEquals(response.toString(), SUCCESS, response.get(OUTCOME).asString());
        assertTrue(response.toString(), response.get(RESULT, "step-2", RESULT).asBoolean());
    }

    @Test
    public void testSimpleProfileRef() {
        ModelNode op = getCompositeOperation(getCapabilityOperation(SOCKET_A_1, "cap_a"), getCapabilityOperation(SUBSYSTEM_A_1, "dep_a", "cap_a"));
        ModelNode response = controller.execute(op, null, null, null);
        assertEquals(response.toString(), SUCCESS, response.get(OUTCOME).asString());
        assertTrue(response.toString(), response.get(RESULT, "step-2", RESULT).asBoolean());
    }

    /** Like testSimpleProfileRef but the order of ops is switched. Shouldn't make any difference. */
    @Test
    public void testReversedOrderProfileRef() {
        ModelNode op = getCompositeOperation(getCapabilityOperation(SUBSYSTEM_A_1, "dep_a", "cap_a"), getCapabilityOperation(SOCKET_A_1, "cap_a"));
        ModelNode response = controller.execute(op, null, null, null);
        assertEquals(response.toString(), SUCCESS, response.get(OUTCOME).asString());
        assertTrue(response.toString(), response.get(RESULT, "step-2", RESULT).asBoolean());
    }

    @Test
    public void testMissingGlobalRef() {
        ModelNode op = getCompositeOperation(getCapabilityOperation(SOCKET_A_1, "cap_b"), getCapabilityOperation(GLOBAL_A, "dep_a", "cap_a"));
        ModelNode response = controller.execute(op, null, null, null);
        validateMissingFailureDesc(response, "step-2", "cap_a", "global");
    }

    @Test
    public void testMissingProfileRef() {
        ModelNode op = getCompositeOperation(getCapabilityOperation(SOCKET_A_1, "cap_b"), getCapabilityOperation(SUBSYSTEM_A_1, "dep_a", "cap_a"));
        ModelNode response = controller.execute(op, null, null, null);
        validateMissingFailureDesc(response, "step-2", "cap_a", "profile=a");
    }

    @Test
    public void testTwoProfileRefs() {
        ModelNode op = getCompositeOperation(getCapabilityOperation(SOCKET_A_1, "cap_a"), getCapabilityOperation(SUBSYSTEM_A_1, "dep_a", "cap_a"),
                getCapabilityOperation(SUBSYSTEM_B_1, "dep_a", "cap_a"));
        ModelNode response = controller.execute(op, null, null, null);
        assertEquals(response.toString(), SUCCESS, response.get(OUTCOME).asString());
        assertTrue(response.toString(), response.get(RESULT, "step-2", RESULT).asBoolean());
        assertTrue(response.toString(), response.get(RESULT, "step-3", RESULT).asBoolean());
    }

    @Test
    public void testProfileTwoRefs() {
        ModelNode op = getCompositeOperation(getCapabilityOperation(SOCKET_A_1, "cap_a"), getCapabilityOperation(SOCKET_A_2, "cap_b"),
                getCapabilityOperation(SUBSYSTEM_A_1, "dep_a", "cap_a"), getCapabilityOperation(SUBSYSTEM_A_2, "dep_b", "cap_b"));
        ModelNode response = controller.execute(op, null, null, null);
        assertEquals(response.toString(), SUCCESS, response.get(OUTCOME).asString());
        assertTrue(response.toString(), response.get(RESULT, "step-3", RESULT).asBoolean());
        assertTrue(response.toString(), response.get(RESULT, "step-4", RESULT).asBoolean());
    }

    @Test
    public void testProfilesTwoRefs() {
        ModelNode op = getCompositeOperation(getCapabilityOperation(SOCKET_A_1, "cap_a"), getCapabilityOperation(SOCKET_A_2, "cap_b"),
                getCapabilityOperation(SUBSYSTEM_A_1, "dep_a", "cap_a"), getCapabilityOperation(SUBSYSTEM_A_2, "dep_b", "cap_b"),
                getCapabilityOperation(SUBSYSTEM_B_1, "dep_a", "cap_a"), getCapabilityOperation(SUBSYSTEM_B_2, "dep_b", "cap_b"));
        ModelNode response = controller.execute(op, null, null, null);
        assertEquals(response.toString(), SUCCESS, response.get(OUTCOME).asString());
        assertTrue(response.toString(), response.get(RESULT, "step-3", RESULT).asBoolean());
        assertTrue(response.toString(), response.get(RESULT, "step-4", RESULT).asBoolean());
        assertTrue(response.toString(), response.get(RESULT, "step-5", RESULT).asBoolean());
        assertTrue(response.toString(), response.get(RESULT, "step-6", RESULT).asBoolean());
    }

    @Test
    public void testInconsistentProfile() {
        ModelNode op = getCompositeOperation(getCapabilityOperation(SOCKET_A_1, "cap_a"), getCapabilityOperation(SOCKET_B_1, "cap_b"),
                getCapabilityOperation(SUBSYSTEM_B_1, "dep_a", "cap_a"),
                getCapabilityOperation(SUBSYSTEM_A_1, "dep_a", "cap_a"), getCapabilityOperation(SUBSYSTEM_A_2, "dep_b", "cap_b"));
        ModelNode response = controller.execute(op, null, null, null);
        assertEquals(response.toString(), FAILED, response.get(OUTCOME).asString());
        assertFalse(response.toString(), response.hasDefined(RESULT, "step-3", FAILURE_DESCRIPTION));
        validateInconsistentFailureDesc(response, "step-4", "cap_a", "dep_a", "profile=a");
        validateInconsistentFailureDesc(response, "step-5", "cap_b", "dep_b", "profile=a");
    }

    @Test
    public void testRefInSocketBindingGroup() {
        ModelNode op = getCompositeOperation(getCapabilityOperation(SOCKET_A_1, "cap_a"), getCapabilityOperation(SOCKET_A_2, "dep_a", "cap_a"));
        ModelNode response = controller.execute(op, null, null, null);
        assertEquals(response.toString(), SUCCESS, response.get(OUTCOME).asString());
        assertTrue(response.toString(), response.get(RESULT, "step-2", RESULT).asBoolean());
    }

    @Test
    public void testMissingInSocketBindingGroup() {
        ModelNode op = getCompositeOperation(getCapabilityOperation(SOCKET_A_1, "cap_b"), getCapabilityOperation(SOCKET_A_2, "dep_a", "cap_a"));
        ModelNode response = controller.execute(op, null, null, null);
        validateMissingFailureDesc(response, "step-2", "cap_a", "socket-binding-group=a");
    }

    @Test
    public void testInconsistentInSocketBindingGroup() {
        ModelNode op = getCompositeOperation(getCapabilityOperation(SOCKET_A_1, "cap_a"), getCapabilityOperation(SOCKET_B_1, "cap_b"),
                getCapabilityOperation(SOCKET_B_2, "dep_b", "cap_b"),
                getCapabilityOperation(SOCKET_A_2, "dep_a", "cap_a"), getCapabilityOperation(SOCKET_A_2, "dep_b", "cap_b"));
        ModelNode response = controller.execute(op, null, null, null);
        assertEquals(response.toString(), FAILED, response.get(OUTCOME).asString());
        assertFalse(response.toString(), response.hasDefined(RESULT, "step-3", FAILURE_DESCRIPTION));
        assertFalse(response.toString(), response.hasDefined(RESULT, "step-4", FAILURE_DESCRIPTION));
        validateMissingFailureDesc(response, "step-5", "cap_b", "socket-binding-group=a");
    }

    @Test
    public void testResolveFromParentGroup() {
        // 'b' includes 'a', 'b' requires from 'a'
        ModelNode op = getCompositeOperation(
                getParentIncludeOperation(SOCKET_B_2.getParent(), "a"),
                getCapabilityOperation(SOCKET_A_1, "cap_a"),
                getCapabilityOperation(SOCKET_B_2, "dep_a", "cap_a"));
        ModelNode response = controller.execute(op, null, null, null);
        assertEquals(response.toString(), SUCCESS, response.get(OUTCOME).asString());
        assertTrue(response.toString(), response.get(RESULT, "step-3", RESULT).asBoolean());
    }

    @Test
    public void testResolveFromGrandParentGroup() {
        // 'c' includes 'b', 'b' includes 'a', 'c' requires from 'a'
        ModelNode op = getCompositeOperation(
                getParentIncludeOperation(SOCKET_B_2.getParent(), "a"),
                getParentIncludeOperation(SOCKET_C_3.getParent(), "b"),
                getCapabilityOperation(SOCKET_A_1, "cap_a"),
                getCapabilityOperation(SOCKET_C_3, "dep_a", "cap_a"));
        ModelNode response = controller.execute(op, null, null, null);
        assertEquals(response.toString(), SUCCESS, response.get(OUTCOME).asString());
        assertTrue(response.toString(), response.get(RESULT, "step-4", RESULT).asBoolean());
    }

    @Test
    public void testResolveFromChildGroup() {
        // 'b' includes 'a', 'a' requires from 'b'
        ModelNode op = getCompositeOperation(
                getParentIncludeOperation(SOCKET_B_2.getParent(), "a"),
                getCapabilityOperation(SOCKET_B_2, "cap_a"),
                getCapabilityOperation(SOCKET_A_1, "dep_a", "cap_a"));
        ModelNode response = controller.execute(op, null, null, null);
        validateMissingFailureDesc(response, "step-3", "cap_a", "socket-binding-group=a");
    }

    @Test
    public void testResolveFromGrandChildGroup() {
        // 'c' includes 'b', 'b' includes 'a', 'a' requires from 'c'
        ModelNode op = getCompositeOperation(
                getParentIncludeOperation(SOCKET_B_2.getParent(), "a"),
                getParentIncludeOperation(SOCKET_C_3.getParent(), "b"),
                getCapabilityOperation(SOCKET_C_3, "cap_a"),
                getCapabilityOperation(SOCKET_A_1, "dep_a", "cap_a"));
        ModelNode response = controller.execute(op, null, null, null);
        validateMissingFailureDesc(response, "step-4", "cap_a", "socket-binding-group=a");
    }

    @Test
    public void testIncludesChangeBreaksResolution() {
        // 'b' requires from parent 'a', then 'includes' changes so 'a' is no longer a parent
        ModelNode op = getCompositeOperation(
                getParentIncludeOperation(SOCKET_B_2.getParent(), "a"),
                getCapabilityOperation(SOCKET_A_1, "cap_a"),
                getCapabilityOperation(SOCKET_B_2, "dep_a", "cap_a"));
        ModelNode response = controller.execute(op, null, null, null);
        assertEquals(response.toString(), SUCCESS, response.get(OUTCOME).asString());

        // Drop the include
        response = controller.execute(getParentIncludeOperation(SOCKET_B_2.getParent()), null, null, null);
        assertEquals(response.toString(), FAILED, response.get(OUTCOME).asString());
        validateMissingFailureDesc(response, null, "cap_a", "socket-binding-group=b");
    }

    @Test
    public void testProfileRequiresIncludedSockets() {
        // profile requires 'a' and 'b', while 'b' includes 'a'
        ModelNode op = getCompositeOperation(
                getParentIncludeOperation(SOCKET_B_2.getParent(), "a"),
                getCapabilityOperation(SOCKET_A_1, "cap_a"),
                getCapabilityOperation(SOCKET_B_2, "cap_b"),
                getCapabilityOperation(SUBSYSTEM_A_1, "dep_b", "cap_b"),
                getCapabilityOperation(SUBSYSTEM_A_2, "dep_a", "cap_a"));
        ModelNode response = controller.execute(op, null, null, null);
        assertEquals(response.toString(), SUCCESS, response.get(OUTCOME).asString());
        assertTrue(response.toString(), response.get(RESULT, "step-4", RESULT).asBoolean());
        assertTrue(response.toString(), response.get(RESULT, "step-5", RESULT).asBoolean());
    }

    @Test
    public void testParentProfileRequiresIncludedSockets() {
        // Parent profile requires 'a', child requires 'b' and 'b' includes 'a'
        ModelNode op = getCompositeOperation(
                getParentIncludeOperation(SUBSYSTEM_B_2.getParent(), "a"),
                getParentIncludeOperation(SOCKET_B_2.getParent(), "a"),
                getCapabilityOperation(SOCKET_A_1, "cap_a"),
                getCapabilityOperation(SOCKET_B_2, "cap_b"),
                getCapabilityOperation(SUBSYSTEM_A_1, "dep_a", "cap_a"),
                getCapabilityOperation(SUBSYSTEM_B_2, "dep_b", "cap_b"));
        ModelNode response = controller.execute(op, null, null, null);
        assertEquals(response.toString(), SUCCESS, response.get(OUTCOME).asString());
        assertTrue(response.toString(), response.get(RESULT, "step-5", RESULT).asBoolean());
        assertTrue(response.toString(), response.get(RESULT, "step-6", RESULT).asBoolean());
    }

    @Test
    public void testInconsistentParentChildProfile() {
        // Parent profile requires 'a', child requires 'b' but 'b' does not include 'a'
        ModelNode op = getCompositeOperation(
                getParentIncludeOperation(SUBSYSTEM_B_2.getParent(), "a"),
                getCapabilityOperation(SOCKET_A_1, "cap_a"),
                getCapabilityOperation(SOCKET_B_2, "cap_b"),
                getCapabilityOperation(SUBSYSTEM_A_1, "dep_a", "cap_a"),
                getCapabilityOperation(SUBSYSTEM_B_2, "dep_b", "cap_b"));
        ModelNode response = controller.execute(op, null, null, null);
        assertEquals(response.toString(), FAILED, response.get(OUTCOME).asString());
    }

    @Test
    public void testWFCORE900() {
        ModelNode op = getCompositeOperation(getCapabilityOperation(SOCKET_A_1, "cap_a"), getCapabilityOperation(GLOBAL_A, null, "cap_a"));
        ModelNode response = controller.execute(op, null, null, null);
        // NOTE: IT IS FINE TO CHANGE THESE ASSERTIONS IF WFCORE-900 SUPPORT IS RESCINDED!
        assertEquals(response.toString(), SUCCESS, response.get(OUTCOME).asString());
        assertTrue(response.toString(), response.get(RESULT, "step-2", RESULT).asBoolean());
<<<<<<< HEAD
=======
    }

    @Test
    public void testWFCORE955() {
        // First, establish a profile to s-b dep. This ensures we get into the consistent scope logic
        // that's where the WFCORE-955 issue appeared
        ModelNode op = getCompositeOperation(getCapabilityOperation(SOCKET_A_1, "cap_a"), getCapabilityOperation(SUBSYSTEM_A_1, "dep_a", "cap_a"));
        ModelNode response = controller.execute(op, null, null, null);
        assertEquals(response.toString(), SUCCESS, response.get(OUTCOME).asString());
        assertTrue(response.toString(), response.get(RESULT, "step-2", RESULT).asBoolean());

        // Then change the include of a different profile to something bogus
        op = getParentIncludeOperation(SUBSYSTEM_B_1.getParent(), "bogus");
        response = controller.execute(op, null, null, null);
        assertEquals(response.toString(), FAILED, response.get(OUTCOME).asString());
>>>>>>> f220cf9e
    }

}<|MERGE_RESOLUTION|>--- conflicted
+++ resolved
@@ -268,8 +268,6 @@
         // NOTE: IT IS FINE TO CHANGE THESE ASSERTIONS IF WFCORE-900 SUPPORT IS RESCINDED!
         assertEquals(response.toString(), SUCCESS, response.get(OUTCOME).asString());
         assertTrue(response.toString(), response.get(RESULT, "step-2", RESULT).asBoolean());
-<<<<<<< HEAD
-=======
     }
 
     @Test
@@ -285,7 +283,6 @@
         op = getParentIncludeOperation(SUBSYSTEM_B_1.getParent(), "bogus");
         response = controller.execute(op, null, null, null);
         assertEquals(response.toString(), FAILED, response.get(OUTCOME).asString());
->>>>>>> f220cf9e
     }
 
 }