--- conflicted
+++ resolved
@@ -31,7 +31,6 @@
 import org.jboss.as.controller.management.BaseHttpInterfaceResourceDefinition;
 import org.jboss.as.controller.operations.validation.IntRangeValidator;
 import org.jboss.as.controller.operations.validation.StringLengthValidator;
-import org.jboss.as.controller.registry.ManagementResourceRegistration;
 import org.jboss.as.controller.registry.OperationEntry;
 import org.jboss.as.host.controller.HostControllerEnvironment;
 import org.jboss.as.host.controller.HostModelUtil;
@@ -52,11 +51,7 @@
             .setAllowExpression(true)
             .setValidator(new StringLengthValidator(1, Integer.MAX_VALUE, false, true))
             .addAccessConstraint(SensitiveTargetAccessConstraintDefinition.SOCKET_CONFIG)
-<<<<<<< HEAD
             .setCapabilityReference("org.wildfly.network.interface", HTTP_MANAGEMENT_RUNTIME_CAPABILITY)
-=======
-            .setCapabilityReference("org.wildfly.network.interface", HTTP_MANAGEMENT_CAPABILITY)
->>>>>>> f220cf9e
             .build();
 
     public static final SimpleAttributeDefinition HTTP_PORT = new SimpleAttributeDefinitionBuilder(ModelDescriptionConstants.PORT, ModelType.INT, true)
@@ -76,11 +71,7 @@
             .setValidator(new StringLengthValidator(1, Integer.MAX_VALUE, true, false))
             .addAccessConstraint(SensitiveTargetAccessConstraintDefinition.SOCKET_CONFIG)
             .setRequires(SECURITY_REALM.getName())
-<<<<<<< HEAD
             .setCapabilityReference("org.wildfly.network.interface", HTTP_MANAGEMENT_RUNTIME_CAPABILITY)
-=======
-            .setCapabilityReference("org.wildfly.network.interface", HTTP_MANAGEMENT_CAPABILITY)
->>>>>>> f220cf9e
             .build();
 
     public static final AttributeDefinition[] ATTRIBUTE_DEFINITIONS = combine(COMMON_ATTRIBUTES, INTERFACE, HTTP_PORT, HTTPS_PORT, SECURE_INTERFACE);
@@ -106,9 +97,4 @@
         return ATTRIBUTE_DEFINITIONS;
     }
 
-    @Override
-    public void registerCapabilities(ManagementResourceRegistration resourceRegistration) {
-        resourceRegistration.registerCapability(HTTP_MANAGEMENT_RUNTIME_CAPABILITY);
-    }
-
 }